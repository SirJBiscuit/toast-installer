--- conflicted
+++ resolved
@@ -217,11 +217,11 @@
 
 install_other_scripts() {
     log_info "--- Install Other Scripts ---"
-    
+
     PS3=$'\n'"Select a script to install: "
     # This points to your toast-installer repository.
     local repo_url="https://raw.githubusercontent.com/SirJBiscuit/toast-installer/main"
-    
+
     # List of your scripts. Format: "Display Name" "command_name" "full_raw_github_url"
     local scripts=(
         "Ptero Monitor" "pteromonitor" "$repo_url/pteromonitor"
@@ -250,7 +250,6 @@
                 local name="${scripts[i]}"
                 local command="${scripts[i+1]}"
                 local url="${scripts[i+2]}"
-                
                 if prompt_yes_no "Install '$name' as '$command'?"; then
                     log_info "Installing '$command' from $url..."
                     curl -sSL "$url" | sed 's/\r$//' | sudo tee "/usr/local/bin/$command" > /dev/null
@@ -260,8 +259,6 @@
                     else
                         log_error "Failed to install '$command'."
                     fi
-<<<<<<< HEAD
-=======
 
                     # Special handling for pteromenu config file
                     if [[ "$name" == "Ptero Menu" ]]; then
@@ -277,7 +274,6 @@
                             log_error "Failed to install configuration file."
                         fi
                     fi
->>>>>>> 30c66850
                 fi
                 break 2
             fi
@@ -290,7 +286,6 @@
 
 update_repository() {
     log_info "--- Update GitHub Repository ---"
-    
     if ! git rev-parse --is-inside-work-tree > /dev/null 2>&1; then
         log_error "This command must be run from within the git repository folder."
         return 1
@@ -333,9 +328,7 @@
         echo '   | $$    \$$    $$| $$  | $$ \$$    $$  | $$   '
         echo '    \$$     \$$$$$$  \$$   \$$  \$$$$$$    \$$   '
         echo -e "\n               Node Installer${C_RESET}\n"
-        
         log_info "This script will guide you through setting up a new Pterodactyl node."
-        
         PS3=$'\n'"Please choose an option: "
         options=(
             "Run all core steps"
@@ -353,7 +346,6 @@
             "Help / Explain All Steps"
             "Exit"
         )
-        
         select opt in "${options[@]}"; do
             case "$opt" in
                 "Run all core steps") update_system; install_docker; harden_ssh; install_wings; configure_firewall; break;;
